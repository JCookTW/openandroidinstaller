<br />
<div align="center">
  <h1>OpenAndroidInstaller</h1>

  [![License](https://img.shields.io/github/license/openandroidinstaller-dev/openandroidinstaller?color=green&style=flat-square)](https://github.com/openandroidinstaller-dev/openandroidinstaller/blob/main/LICENSE)
  [![Release](https://img.shields.io/github/v/release/openandroidinstaller-dev/openandroidinstaller?include_prereleases&style=flat-square)](https://github.com/openandroidinstaller-dev/openandroidinstaller/releases)
  [![Downloads](https://img.shields.io/github/downloads/openandroidinstaller-dev/openandroidinstaller/total?style=flat-square)](https://github.com/openandroidinstaller-dev/openandroidinstaller/releases)
  [![Flathub](https://img.shields.io/flathub/downloads/org.openandroidinstaller.OpenAndroidInstaller?label=flathub%20installs&style=flat-square)](https://flathub.org/apps/org.openandroidinstaller.OpenAndroidInstaller)
  [![Twitter](https://img.shields.io/twitter/follow/oainstaller?style=social)](https://twitter.com/OAInstaller)
  [![Mastodon](https://img.shields.io/mastodon/follow/109341220262803943?domain=https%3A%2F%2Ffosstodon.org&style=social)](https://fosstodon.org/@openandroidinstaller)
  <p>Makes installing alternative Android distributions nice and easy.</p>
  <a href="https://github.com/openandroidinstaller-dev/openandroidinstaller">
    <img src="openandroidinstaller/assets/logo-192x192.png" alt="OpenAndroidInstaller" height="80">
  </a>

  <p align="center">
    <br />
    The OpenAndroidInstaller project helps Android users to keep their smartphone's operating system up to date with free software and to continue using the device even though the manufacturer no longer offers updates. With a graphical installation software, users are easily guided through the installation process of free Android operating systems like <a href="https://lineageos.org">LineageOS</a>.
    <br />
    <br />
    <a href="https://github.com/openandroidinstaller-dev/openandroidinstaller/issues">Report Bug</a>
    ·
    <a href="https://openandroidinstaller.org">Website</a>
    ·
    <a href="mailto: hello@openandroidinstaller.org">Request Feature</a>
    <br />
  </p>
</div>

> [!WARNING]
> This application is currently in beta state, so use at your own risk! While many people tested the application so far and we heard of no bricked devices, things might still go wrong.

> [!IMPORTANT]
> Unlocking the bootloader will erase all data on your device!
> This also includes your DRM keys, which are stored in the Trim Area partition (also called TA) in case your device is fairly recent and supports DRM L1. Those devices will be downgraded to DRM L3. Devices on DRM L3 by default will not be affected.
> Before proceeding, ensure the data you would like to retain is backed up to your PC and/or your Google account, or equivalent. Please note that OEM backup solutions like Samsung and Motorola backup may not be accessible from LineageOS once installed.
> If you wish to backup the TA partition first, you can find tutorials related to your device on the internet.

## Usage

Linux is currently the best supported platform (tested with Ubuntu 20.04/22.04 LTS). Windows and MacOS are also supported but you might experience more issues. So far there is no support for ARM-based systems.

1. Download the [.exe or appropriate executable file for your OS](https://github.com/openandroidinstaller-dev/openandroidinstaller/releases) from the releases or get the [official flatpak from flathub](https://flathub.org/apps/org.openandroidinstaller.OpenAndroidInstaller). You might need to change permissions to run the executable.
    - On Windows also [install the Universal USB Drivers](https://adb.clockworkmod.com) and other potentially drivers needed for your device.
2. Download the custom ROM image and the TWRP recovery image for your device and optionally some addons. A source for files can be found on the following websites:
    - some custom ROMs:
      - [LineageOS](https://wiki.lineageos.org/devices)
      - [/e/OS](https://doc.e.foundation/devices)
      - [LineageOS for microg](https://download.lineage.microg.org)
      - [BlissRoms](https://blissroms.org)
      - [PixelExperience](https://download.pixelexperience.org)
    - TWRP Recovery:
      - [TWRP recovery](https://twrp.me/Devices)
    - Optional Addons:
      - There are different packages of *Google Apps* available.
        - [MindTheGapps](https://wiki.lineageos.org/gapps#downloads)
        - [NikGApps](https://nikgapps.com)
      - [MicroG](https://microg.org)
        - The recommended way to install MicroG is to use the zip file provided here: [https://github.com/FriendlyNeighborhoodShane/MinMicroG-abuse-CI/releases](https://github.com/FriendlyNeighborhoodShane/MinMicroG-abuse-CI/releases).
      - [F-Droid App-Store](https://f-droid.org/en/packages/org.fdroid.fdroid.privileged.ota).
    - or you can just search the web or the [xda-developers forum](https://forum.xda-developers.com) for an appropriate version for your device.
3. Start the desktop app and follow the instructions.


## Officially supported devices

Currently, the **we support 62 devices** by various vendors and working on adding more soon!


Support for these devices is provided as best effort, but things might still go wrong.
Help to improve the tool by reporting any issues you might face.

<details><summary><b>Samsung</b></summary>

Vendor | Device Name | CodeName | Models | Status
---|---|---|---|---
Samsung | Galaxy J7 2015 | j7elte | | tested
Samsung | Galaxy A3 2017 | a3y17lte | SM-A320FL | tested
Samsung | Galaxy A5 2016 | [a5xelte](https://wiki.lineageos.org/devices/a5xelte) | SM-A510F | tested
Samsung | Galaxy A5 2017 | [a5y17lte](https://wiki.lineageos.org/devices/a5y17lte) | | tested
Samsung | Galaxy A7 2016 | a7xelte | | tested
Samsung | Galaxy Grand Prime VE | grandprimevelte | SM-G531F | tested
Samsung | Galaxy S III Neo | s3ve3g | GT-I9301I | tested
Samsung | Galaxy Tab S2 | [gts210vewifi](https://wiki.lineageos.org/devices/gts210vewifi/) | T813 | tested
Samsung | Galaxy S4 Mini LTE| [serranoltexx](https://wiki.lineageos.org/devices/serranoltexx) | | tested
Samsung | Galaxy S5 | [klte](https://wiki.lineageos.org/devices/klte) | G900F/M/R4/R7/T/V/W8 | tested
Samsung | Galaxy S6 | [zerofltexx](https://wiki.lineageos.org/devices/zerofltexx) | | tested
Samsung | Galaxy S6 Edge | [zeroltexx](https://wiki.lineageos.org/devices/zeroltexx) | | tested
Samsung | Galaxy S7 | [herolte](https://wiki.lineageos.org/devices/herolte) | SM-G930F | tested
Samsung | Galaxy S7 Edge | [hero2lte](https://wiki.lineageos.org/devices/hero2lte) | | tested
Samsung | Galaxy S8 | dreamlte | | tested
Samsung | Galaxy S9 | [starlte](https://wiki.lineageos.org/devices/starlte) | | tested
Samsung | Galaxy S10 | [beyond1lte](https://wiki.lineageos.org/devices/beyond1lte) | | tested
Samsung | Galaxy S10e | [beyond0lte](https://wiki.lineageos.org/devices/beyond0lte) | | tested
Samsung | Galaxy S10+ | [beyond2lte](https://wiki.lineageos.org/devices/beyond2lte) | | tested
Samsung | Galaxy Note 3 LTE | [hltetmo](https://wiki.lineageos.org/devices/hltetmo) | N900T/V/W8 | tested
Samsung | Galaxy Note 8 | greatlte | SM-N950F | tested
Samsung | Galaxy Note 9 | [crownlte](https://wiki.lineageos.org/devices/crownlte) | | tested
Samsung | Galaxy Note 10 | [d1](https://wiki.lineageos.org/devices/d1) | | tested
Samsung | Galaxy Note 10+ | [d2s](https://wiki.lineageos.org/devices/d2s) | | tested
</details>

<details><summary><b>Google</b></summary>

Vendor | Device Name | CodeName | Models | Status
---|---|---|---|---
Google | Pixel 2 | [walleye](https://wiki.lineageos.org/devices/walleye) | walleye | tested
Google | Pixel 2 XL | [taimen](https://wiki.lineageos.org/devices/taimen) | taimen | tested
Google | Pixel 3 | [blueline](https://wiki.lineageos.org/devices/blueline) | blueline | tested
Google | Pixel 3 XL | [crosshatch](https://wiki.lineageos.org/devices/crosshatch) | crosshatch | tested
Google | Pixel 3a | [sargo](https://wiki.lineageos.org/devices/sargo) | sargo | tested
Google | Pixel 3a XL | [bonito](https://wiki.lineageos.org/devices/bonito) | bonito | tested
Google | Pixel 4 | [flame](https://wiki.lineageos.org/devices/flame) | flame | tested 
Google | Pixel 4 XL | [coral](https://wiki.lineageos.org/devices/coral) | coral | tested 
Google | Pixel 4a | [sunfish](https://wiki.lineageos.org/devices/sunfish) | sunfish | tested 
Google | Pixel 5 | [redfin](https://wiki.lineageos.org/devices/redfin) | redfin | tested
Google | Pixel 5a | [barbet](https://wiki.lineageos.org/devices/barbet) | barbet | tested
</details>

<details><summary><b>Sony</b></summary>

Vendor | Device Name | CodeName | Models | Status
---|---|---|---|---
Sony | Xperia Z | [yuga](https://wiki.lineageos.org/devices/yuga) | C6603 | tested
Sony | Xperia Z3 | [z3](https://wiki.lineageos.org/devices/z3) | | tested
Sony | Xperia 10 | [kirin](https://wiki.lineageos.org/devices/kirin) | | tested
Sony | Xperia 10 Plus | [mermaid](https://wiki.lineageos.org/devices/mermaid) | | tested
Sony | Xperia XA2 | [pioneer](https://wiki.lineageos.org/devices/pioneer) | | tested
Sony | Xperia XZ2 | [akari](https://wiki.lineageos.org/devices/akari) | | tested
Sony | Xperia XZ3 | [akatsuki](https://wiki.lineageos.org/devices/akatsuki) | | tested
Sony | Xperia ZX | kagura | | planned
</details>

<details><summary><b>Fairphone</b></summary>

Vendor | Device Name | CodeName | Models | Status
---|---|---|---|---
Fairphone | Fairphone 2 | [FP2](https://wiki.lineageos.org/devices/FP2) | | tested
Fairphone | Fairphone 3 | [FP3](https://wiki.lineageos.org/devices/FP3) | | tested
Fairphone | Fairphone 4 | [FP4](https://wiki.lineageos.org/devices/FP4) | | tested
</details>

<details><summary><b>Motorola</b></summary>

Vendor | Device Name | CodeName | Models | Status
---|---|---|---|---
Motorola | moto g5 | [cedric](https://wiki.lineageos.org/devices/cedric) | | tested
Motorola | moto g6 plus | [evert](https://wiki.lineageos.org/devices/evert) | | tested
Motorola | moto g7 power | [ocean](https://wiki.lineageos.org/devices/ocean) | | tested
Motorola | moto g 5G plus / one 5G | [nairo](https://wiki.lineageos.org/devices/nairo) | | tested
Motorola | moto g 5G / one 5G ace | [kiev](https://wiki.lineageos.org/devices/kiev) | | tested
Motorola | edge | [racer](https://wiki.lineageos.org/devices/racer) | | tested
Motorola | moto z | [griffin](https://wiki.lineageos.org/devices/griffin) | | tested
</details>

<details><summary><b>OnePlus</b></summary>

Vendor | Device Name | CodeName | Models | Status
---|---|---|---|---
OnePlus | One | [bacon](https://wiki.lineageos.org/devices/bacon) | A0001 | tested
OnePlus | 5 | [cheeseburger](https://wiki.lineageos.org/devices/cheeseburger) | | tested
OnePlus | 5T | [dumpling](https://wiki.lineageos.org/devices/dumpling) | | tested
OnePlus | 6 | [enchilada](https://wiki.lineageos.org/devices/enchilada) | | tested
OnePlus | 6T | [fajita](https://wiki.lineageos.org/devices/fajita) | | tested
OnePlus | 7 | [guacamoleb](https://wiki.lineageos.org/devices/guacamoleb) | | tested
OnePlus | 7 Pro | [guacamole](https://wiki.lineageos.org/devices/guacamole) | | tested
OnePlus | 7T | [hotdogb](https://wiki.lineageos.org/devices/hotdogb) | | tested
OnePlus | 7T Pro | [hotdog](https://wiki.lineageos.org/devices/hotdog) | | tested
OnePlus | Nord | [avicii](https://wiki.lineageos.org/devices/avicii) | | tested
OnePlus | Nord N200 | [dre](https://wiki.lineageos.org/devices/dre) | | tested
OnePlus | 9 | lemonade | | under development
</details>

<details><summary><b>Xiaomi</b></summary>
<<<<<<< HEAD

Vendor | Device Name | CodeName | Models | Status
---|---|---|---|---
Xiaomi | Redmi Note 8 / 8T | [ginkgo](https://wiki.lineageos.org/devices/ginkgo) / willow |  | untested
</details>

And more to come!


## Run OpenAndroidInstaller for development
=======
>>>>>>> 2a274cd7

Vendor | Device Name | CodeName | Models | Status
---|---|---|---|---
Xiaomi | Redmi Note 7 | [lavender](https://wiki.lineageos.org/devices/lavender) |  | tested
Xiaomi | Redmi 7A / 8 / 8A / 8A Dual | [Mi439](https://wiki.lineageos.org/devices/Mi439) : pine / olive / olivelite / olivewood | | tested
</details>

And more to come!


## Contributing

All kinds of contributions are welcome. These include:
- Fix and improve texts in configs and in the application.
- Test the tool for a supported device.
- Create a config for a new device.
- Test the application on your computer and/or device.
- Contribute an application build for a new platform.
- Add features and/or improve the code base.
- Report bugs.

[How to contribute your own installation configurations](https://github.com/openandroidinstaller-dev/openandroidinstaller/blob/main/docs/how_to_contribute_your_own_installation_configurations.md)

[How to build the application for your platform](https://github.com/openandroidinstaller-dev/openandroidinstaller/blob/main/docs/building_the_application_for_your_platform.md)

[On unlocking the bootloader](https://github.com/openandroidinstaller-dev/openandroidinstaller/blob/main/docs/unlocking_the_bootloader.md)

More details on how to contribute can be found [here](https://github.com/openandroidinstaller-dev/openandroidinstaller/blob/main/CONTRIBUTING.md).
Please have a look before opening an issue or starting to contribute.

A detailed list can be found [here](https://openandroidinstaller.org/#contribute).


## Tools

- The [Android SDK Platform Tools](https://developer.android.com/studio/releases/platform-tools) (such as adb and fastboot) are [Apache](https://android.googlesource.com/platform/system/adb/+/refs/heads/master/NOTICE)-licensed universal Android utilities
- [Heimdall](https://gitlab.com/BenjaminDobell/Heimdall) is an [MIT](https://gitlab.com/BenjaminDobell/Heimdall/-/blob/master/LICENSE)-licensed replacement for the leaked ODIN tool to flash Samsung devices.
- [libusb-1.0](https://github.com/libusb/libusb) is a [LGPL-2.1](https://github.com/libusb/libusb/blob/master/COPYING)-licensed library for USB device access from Linux, macOS, Windows and others.
- [copy-partitions-20220613-signed.zip](https://mirrorbits.lineageos.org/tools/copy-partitions-20220613-signed.zip) The copy-partitions script was created by LineageOS developer erfanoabdi and filipepferraz and released under LGPL. It is used when the partitions need to be copied before flashing.


## Acknowledgements

* Funded from September 2022 until February 2023 by ![logos of the "Bundesministerium für Bildung und Forschung", Prodotype Fund and OKFN-Deutschland](resources/pf_funding_logos.svg)


## License
Original development by [Tobias Sterbak](https://tobiassterbak.com). Copyright (C) 2022-2023.

This program is free software: you can redistribute it and/or modify it under the terms of the GNU General Public License as published by the Free Software Foundation, either version 3 of the License, or (at your option) any later version.

This program is distributed in the hope that it will be useful, but WITHOUT ANY WARRANTY; without even the implied warranty of MERCHANTABILITY or FITNESS FOR A PARTICULAR PURPOSE. See the GNU General Public License for more details.

You should have received a copy of the GNU General Public License along with this program. If not, see [http://www.gnu.org/licenses](http://www.gnu.org/licenses).<|MERGE_RESOLUTION|>--- conflicted
+++ resolved
@@ -172,24 +172,12 @@
 </details>
 
 <details><summary><b>Xiaomi</b></summary>
-<<<<<<< HEAD
-
-Vendor | Device Name | CodeName | Models | Status
----|---|---|---|---
-Xiaomi | Redmi Note 8 / 8T | [ginkgo](https://wiki.lineageos.org/devices/ginkgo) / willow |  | untested
-</details>
-
-And more to come!
-
-
-## Run OpenAndroidInstaller for development
-=======
->>>>>>> 2a274cd7
 
 Vendor | Device Name | CodeName | Models | Status
 ---|---|---|---|---
 Xiaomi | Redmi Note 7 | [lavender](https://wiki.lineageos.org/devices/lavender) |  | tested
 Xiaomi | Redmi 7A / 8 / 8A / 8A Dual | [Mi439](https://wiki.lineageos.org/devices/Mi439) : pine / olive / olivelite / olivewood | | tested
+Xiaomi | Redmi Note 8 / 8T | [ginkgo](https://wiki.lineageos.org/devices/ginkgo) / willow |  | untested
 </details>
 
 And more to come!
