--- conflicted
+++ resolved
@@ -132,8 +132,6 @@
 OnePlus | 9 | lemonade | LE2110, LE2111, LE2113, LE2115 | under development
 
 </details>
-<<<<<<< HEAD
-=======
 
 
 <details><summary><b>Samsung</b></summary>
@@ -187,7 +185,6 @@
 </details>
 
 
->>>>>>> a05585a2
 <details><summary><b>Xiaomi & Poco</b></summary>
 
 Vendor | Device Name | CodeName | Models | Status
