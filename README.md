--- conflicted
+++ resolved
@@ -193,14 +193,8 @@
 Xiaomi | Mi 8 | [dipper](https://wiki.lineageos.org/devices/dipper) |  | untested
 Xiaomi | Mi 9T / Redmi K20 | [davinci](https://wiki.lineageos.org/devices/davinci) / davinciin |  | untested
 Xiaomi | Redmi K20 Pro / Mi 9T Pro | raphael / raphaelin | | untested
-<<<<<<< HEAD
-Xiaomi | Redmi Note 9S / 9 Pro / 9 Pro Max / 10 Lite / Poco M2 pro | [miatoll](https://wiki.lineageos.org/devices/lavender) : gram / curtana / excalibur / joyeuse  |  | untested
-Xiaomi | Redmi Note 10S / 11SE / Poco M5S | [rosemary](https://wiki.lineageos.org/devices/rosemary) / maltose / secret /rosemary_p | | untested
 Xiaomi | Redmi Note 10 Pro | [sweet](https://wiki.lineageos.org/devices/sweet) | M2101K6G | tested
-Xiaomi | Redmi K40 / Mi 11X / Poco F3 | [alioth](https://wiki.lineageos.org/devices/alioth) / aliothin |  | untested                                            
-=======
 Xiaomi | Redmi K40 / Mi 11X / Poco F3 | [alioth](https://wiki.lineageos.org/devices/alioth) / aliothin |  | untested
->>>>>>> 367c71b9
 Xiaomi | Poco X3 / X3 NFC | [surya](https://wiki.lineageos.org/devices/surya) / karna |  | untested
 Xiaomi | Poco X3 Pro | [vayu](https://wiki.lineageos.org/devices/vayu) |  | tested
 Xiaomi | 12 | cupid | | untested
