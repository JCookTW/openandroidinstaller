--- conflicted
+++ resolved
@@ -174,12 +174,6 @@
 <details><summary><b>Xiaomi</b></summary>
 
 Vendor | Device Name | CodeName | Models | Status
-<<<<<<< HEAD
----|---|-------|---|---
-Xiaomi | 12 | cupid | | untested
-</details>
-
-=======
 ---|---|---|---|---
 Xiaomi | Redmi Note 7 | [lavender](https://wiki.lineageos.org/devices/lavender) |  | tested
 Xiaomi | Redmi 7A / 8 / 8A / 8A Dual | [Mi439](https://wiki.lineageos.org/devices/Mi439) : pine / olive / olivelite / olivewood | | tested
@@ -190,10 +184,10 @@
 Xiaomi | Redmi Note 9S / 9 Pro / 9 Pro Max / 10 Lite / Poco M2 pro | [miatoll](https://wiki.lineageos.org/devices/lavender) : gram / curtana / excalibur / joyeuse  |  | untested
 Xiaomi | Redmi Note 10S / 11SE / Poco M5S | [rosemary](https://wiki.lineageos.org/devices/rosemary) / maltose / secret /rosemary_p | | untested
 Xiaomi | Poco X3 Pro | [vayu](https://wiki.lineageos.org/devices/vayu) |  | untested
-</details>
-
-
->>>>>>> 18050ba2
+Xiaomi | 12 | cupid | | untested
+</details>
+
+
 And more to come!
 
 
