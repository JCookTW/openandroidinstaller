--- conflicted
+++ resolved
@@ -172,19 +172,6 @@
 </details>
 
 <details><summary><b>Xiaomi</b></summary>
-<<<<<<< HEAD
-
-Vendor | Device Name | CodeName | Models | Status
----|---|---|---|---
-Xiaomi | Redmi Note 10S / 11SE / Poco M5S | [rosemary](https://wiki.lineageos.org/devices/rosemary) / maltose / secret /rosemary_p | | untested
-</details>
-
-And more to come!
-
-
-## Run OpenAndroidInstaller for development
-=======
->>>>>>> 9890fd3f
 
 Vendor | Device Name | CodeName | Models | Status
 ---|---|---|---|---
@@ -192,7 +179,9 @@
 Xiaomi | Redmi 7A / 8 / 8A / 8A Dual | [Mi439](https://wiki.lineageos.org/devices/Mi439) : pine / olive / olivelite / olivewood | | tested
 Xiaomi | Redmi Note 8 / 8T | [ginkgo](https://wiki.lineageos.org/devices/ginkgo) / willow |  | untested
 Xiaomi | Redmi 9A / 9C / 9AT / 9i / 9A Sport / 10A / 10A Sport | garden / dandelion / blossom / angelican | | tested
-</details>
+Xiaomi | Redmi Note 10S / 11SE / Poco M5S | [rosemary](https://wiki.lineageos.org/devices/rosemary) / maltose / secret /rosemary_p | | untested
+</details>
+
 
 And more to come!
 
