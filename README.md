--- conflicted
+++ resolved
@@ -62,7 +62,7 @@
 
 ## Officially supported devices
 
-Currently, the **we support 57 devices** by various vendors and working on adding more soon!
+Currently, the **we support 58 devices** by various vendors and working on adding more soon!
 
 
 Support for these devices is provided as best effort, but things might still go wrong.
@@ -76,8 +76,8 @@
 Samsung | Galaxy A3 2017 | a3y17lte | SM-A320FL | tested
 Samsung | Galaxy A5 2016 | [a5xelte](https://wiki.lineageos.org/devices/a5xelte) | SM-A510F | tested
 Samsung | Galaxy A7 2016 | a7xelte | | tested
-<<<<<<< HEAD
 Samsung | Galaxy S III Neo | s3ve3g | GT-I9301I | tested
+Samsung | Galaxy S4 Mini LTE| [serranoltexx](https://wiki.lineageos.org/devices/serranoltexx) | | tested
 Samsung | Galaxy S6 | [zerofltexx](https://wiki.lineageos.org/devices/zerofltexx) | | tested
 Samsung | Galaxy S6 Edge | [zeroltexx](https://wiki.lineageos.org/devices/zeroltexx) | | tested
 Samsung | Galaxy S7 | [herolte](https://wiki.lineageos.org/devices/herolte) | SM-G930F | tested
@@ -87,14 +87,6 @@
 Samsung | Galaxy S10e | [beyond0lte](https://wiki.lineageos.org/devices/beyond0lte) | | tested
 Samsung | Galaxy S10+ | [beyond2lte](https://wiki.lineageos.org/devices/beyond2lte) | | tested
 Samsung | Galaxy Note 3 LTE | [hltetmo](https://wiki.lineageos.org/devices/hltetmo) | N900T/V/W8 | tested
-=======
-Samsung | Galaxy S4 Mini LTE| [serranoltexx](https://wiki.lineageos.org/devices/serranoltexx/) | | tested
-Samsung | Galaxy S6 | [zerofltexx](https://wiki.lineageos.org/devices/zerofltexx/) | | tested
-Samsung | Galaxy S6 Edge | [zeroltexx](https://wiki.lineageos.org/devices/zeroltexx/) | | tested
-Samsung | Galaxy S7 | [herolte](https://wiki.lineageos.org/devices/herolte/) | SM-G930F | tested
-Samsung | Galaxy S7 Edge | [hero2lte](https://wiki.lineageos.org/devices/hero2lte/) | | tested
-Samsung | Galaxy S9 | [starlte](https://wiki.lineageos.org/devices/starlte/) | | tested
->>>>>>> aa631e48
 Samsung | Galaxy Note 8 | greatlte | SM-N950F | tested
 Samsung | Galaxy Note 9 | [crownlte](https://wiki.lineageos.org/devices/crownlte) | | tested
 Samsung | Galaxy Note 10 | [d1](https://wiki.lineageos.org/devices/d1) | | tested
