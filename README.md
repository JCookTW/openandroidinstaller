--- conflicted
+++ resolved
@@ -191,12 +191,8 @@
 Xiaomi | Redmi K20 Pro / Mi 9T Pro | raphael / raphaelin | | untested
 Xiaomi | Redmi Note 9S / 9 Pro / 9 Pro Max / 10 Lite / Poco M2 pro | [miatoll](https://wiki.lineageos.org/devices/lavender) : gram / curtana / excalibur / joyeuse  |  | untested
 Xiaomi | Redmi Note 10S / 11SE / Poco M5S | [rosemary](https://wiki.lineageos.org/devices/rosemary) / maltose / secret /rosemary_p | | untested
-<<<<<<< HEAD
 Xiaomi | Poco X3 / X3 NFC | [surya](https://wiki.lineageos.org/devices/surya) / karna |  | untested
-Xiaomi | Poco X3 Pro | [vayu](https://wiki.lineageos.org/devices/vayu) |  | untested
-=======
 Xiaomi | Poco X3 Pro | [vayu](https://wiki.lineageos.org/devices/vayu) |  | tested
->>>>>>> c530a337
 Xiaomi | 12 | cupid | | untested
 </details>
 
