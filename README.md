--- conflicted
+++ resolved
@@ -177,34 +177,23 @@
 OnePlus | 9 | lemonade | LE2110, LE2111, LE2113, LE2115 | under development
 
 </details>
-
 <details><summary><b>Xiaomi & Poco</b></summary>
 
 Vendor | Device Name | CodeName | Models | Status
 ---|---|---|---|---
 Xiaomi | Redmi 7A / 8 / 8A / 8A Dual | [Mi439](https://wiki.lineageos.org/devices/Mi439) : pine / olive / olivelite / olivewood | | tested
 Xiaomi | Redmi 9A / 9C / 9AT / 9i / 9A Sport / 10A / 10A Sport | garden / dandelion / blossom / angelican | | tested
-<<<<<<< HEAD
-=======
 Xiaomi | Redmi 9 / Poco M2 | [lancelot](https://wiki.lineageos.org/devices/lancelot) / galahad / shivan | | untested
->>>>>>> e0bccd07
 Xiaomi | Redmi Note 7 | [lavender](https://wiki.lineageos.org/devices/lavender) |  | tested
 Xiaomi | Redmi Note 8 / 8T | [ginkgo](https://wiki.lineageos.org/devices/ginkgo) / willow |  | untested
 Xiaomi | Redmi Note 8 Pro | begonia |  | untested
 Xiaomi | Redmi Note 9S / 9 Pro / 9 Pro Max / 10 Lite / Poco M2 pro | [miatoll](https://wiki.lineageos.org/devices/lavender) : gram / curtana / excalibur / joyeuse  |  | untested
 Xiaomi | Redmi Note 10S / 11SE / Poco M5S | [rosemary](https://wiki.lineageos.org/devices/rosemary) / maltose / secret /rosemary_p | | untested
-<<<<<<< HEAD
 Xiaomi | Mi A2 / Mi 6X | jasmine_sprout |  | untested
 Xiaomi | Mi 8 | [dipper](https://wiki.lineageos.org/devices/dipper) |  | untested
 Xiaomi | Mi 9T / Redmi K20 | [davinci](https://wiki.lineageos.org/devices/davinci) / davinciin |  | untested
 Xiaomi | Redmi K20 Pro / Mi 9T Pro | raphael / raphaelin | | untested
-Xiaomi | Redmi K40 / Mi 11X / Poco F3 | [alioth](https://wiki.lineageos.org/devices/alioth) / aliothin |  | untested                                            
-=======
-Xiaomi | Mi 8 | [dipper](https://wiki.lineageos.org/devices/dipper) |  | untested
-Xiaomi | Mi 9T / Redmi K20 | [davinci](https://wiki.lineageos.org/devices/davinci) / davinciin |  | untested
-Xiaomi | Redmi K20 Pro / Mi 9T Pro | raphael / raphaelin | | untested
 Xiaomi | Redmi K40 / Mi 11X / Poco F3 | [alioth](https://wiki.lineageos.org/devices/alioth) / aliothin |  | untested
->>>>>>> e0bccd07
 Xiaomi | Poco X3 / X3 NFC | [surya](https://wiki.lineageos.org/devices/surya) / karna |  | untested
 Xiaomi | Poco X3 Pro | [vayu](https://wiki.lineageos.org/devices/vayu) |  | tested
 Xiaomi | 12 | cupid | | untested
