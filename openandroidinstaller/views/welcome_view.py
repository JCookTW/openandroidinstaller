"""Contains the welcome view."""
# This file is part of OpenAndroidInstaller.
# OpenAndroidInstaller is free software: you can redistribute it and/or modify it under the terms of
# the GNU General Public License as published by the Free Software Foundation,
# either version 3 of the License, or (at your option) any later version.
# OpenAndroidInstaller is distributed in the hope that it will be useful, but WITHOUT ANY
# WARRANTY; without even the implied warranty of MERCHANTABILITY or
# FITNESS FOR A PARTICULAR PURPOSE. See the GNU General Public License for more details.
# You should have received a copy of the GNU General Public License along with OpenAndroidInstaller.
# If not, see <https://www.gnu.org/licenses/>."""
# Author: Tobias Sterbak
from typing import Callable

from app_state import AppState
from flet import Divider, ElevatedButton, Row, icons
from styles import Markdown, Text
from views import BaseView
from widgets import get_title
from translations import _



class WelcomeView(BaseView):
    def __init__(
        self,
        state: AppState,
        on_confirm: Callable,
    ):
        super().__init__(state=state, image="connect-to-usb.png")
        self.on_confirm = on_confirm

        self.init_visuals()

    def init_visuals(
        self,
    ):
        """Initialize the stateful visual elements of the view."""
        self.continue_button = ElevatedButton(
            _("Let's start!"),
            on_click=self.on_confirm,
            icon=icons.NEXT_PLAN_OUTLINED,
            disabled=False,
            expand=True,
        )

    def build(self):
        self.clear()

        # build up the main view
        self.right_view_header.controls.extend(
            [get_title(_("Welcome to the OpenAndroidInstaller!"))]
        )
        self.right_view.controls.extend(
            [
                Text(
                    _("Great that you want to install alternative, open source Android operating systems!")
                ),
                Text(
                    _("We will walk you through the installation process nice and easy.")
                ),
                Markdown(
                    _("""
The following steps are performed in this tool:
- First, we help you to **get your device ready** for the installation process.
- Next, you can **select the operating system** you want to install (with guidance).
- Then, we guide you though the process of **unlocking the bootloader** (if necessary). If you don't know what that means, it will be explained later.
- As a next step, the **operation system is installed**. At this point you can also **select to install additional software** ("addons") like Google Apps.
- Finally your device starts your new operating system.
                """)
                ),
                Divider(),
                Markdown(
                    _("""
Before you continue, make sure
- your devices is on the latest system update.
- you have a backup of all your important data, since this procedure will **erase all data from the phone**.
- to not store the backup on the phone!

<<<<<<< HEAD
Please note, that vendor specific back-ups will most likely not work on LineageOS!
                """)
=======
Please note, that vendor specific back-ups will most likely not work on LineageOS and other custom ROMs!
                """
>>>>>>> 351da63f
                ),
                Divider(),
                Row(
                    [
                        self.continue_button,
                    ],
                    alignment="center",
                ),
            ]
        )
        return self.view<|MERGE_RESOLUTION|>--- conflicted
+++ resolved
@@ -76,13 +76,8 @@
 - you have a backup of all your important data, since this procedure will **erase all data from the phone**.
 - to not store the backup on the phone!
 
-<<<<<<< HEAD
-Please note, that vendor specific back-ups will most likely not work on LineageOS!
+Please note, that vendor specific back-ups will most likely not work on LineageOS and other custom ROMs!
                 """)
-=======
-Please note, that vendor specific back-ups will most likely not work on LineageOS and other custom ROMs!
-                """
->>>>>>> 351da63f
                 ),
                 Divider(),
                 Row(
