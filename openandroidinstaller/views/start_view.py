"""Contains the start view."""
# This file is part of OpenAndroidInstaller.
# OpenAndroidInstaller is free software: you can redistribute it and/or modify it under the terms of
# the GNU General Public License as published by the Free Software Foundation,
# either version 3 of the License, or (at your option) any later version.
# OpenAndroidInstaller is distributed in the hope that it will be useful, but WITHOUT ANY
# WARRANTY; without even the implied warranty of MERCHANTABILITY or
# FITNESS FOR A PARTICULAR PURPOSE. See the GNU General Public License for more details.
# You should have received a copy of the GNU General Public License along with OpenAndroidInstaller.
# If not, see <https://www.gnu.org/licenses/>."""
# Author: Tobias Sterbak
import webbrowser
from typing import Callable

from app_state import AppState
from flet import (
    AlertDialog,
    Column,
    Divider,
    ElevatedButton,
    FilledButton,
    OutlinedButton,
    ResponsiveRow,
    Row,
    Switch,
    TextButton,
    colors,
    icons,
)
from flet_core.buttons import CountinuosRectangleBorder
from loguru import logger
from styles import Markdown, Text
from tooling import search_device
from views import BaseView
from widgets import get_title
<<<<<<< HEAD
from tooling import search_device
from translations import _
=======
>>>>>>> 843c56e7


class StartView(BaseView):
    def __init__(
        self,
        state: AppState,
        on_confirm: Callable,
        on_back: Callable,
    ):
        super().__init__(state=state, image="connect-to-usb.png")
        self.on_confirm = on_confirm
        self.on_back = on_back

        self.init_visuals()

    def init_visuals(
        self,
    ):
        """Initialize the stateful visual elements of the view."""
        self.continue_button = ElevatedButton(
            _("Continue"),
            on_click=self.on_confirm,
            icon=icons.NEXT_PLAN_OUTLINED,
            disabled=True,
            expand=True,
        )
        self.back_button = ElevatedButton(
            _("Back"),
            on_click=self.on_back,
            icon=icons.ARROW_BACK,
            expand=True,
        )

        # dialog box to help with developer options
        self.dlg_help_developer_options = AlertDialog(
            modal=True,
            title=Text(_("How to enable developer options and OEM unlocking")),
            content=Markdown(
<<<<<<< HEAD
                _("""
To do this, 
- **tap seven times on the build number** in the 'System'- or 'About the phone'-Menu in Settings. You can also use the phones own search to look for `build number`. 
=======
                """
To do this,
- **tap seven times on the build number** in the 'System'- or 'About the phone'-Menu in Settings. You can also use the phones own search to look for `build number`.
>>>>>>> 843c56e7
- Then go back to the main menu and look for **'developer options'**. You can also search for it in your phone.
- When you are in developer options, **toggle OEM unlocking and USB-Debugging**.
- If your phone is already connected to your PC, a pop-up might appear. **Allow USB debugging in the pop-up on your phone.**

Now you are ready to continue.
""")
            ),
            actions=[
                TextButton("Close", on_click=self.close_developer_options_dlg),
            ],
            actions_alignment="end",
            shape=CountinuosRectangleBorder(radius=0),
        )

        # toggleswitch to allow skipping unlocking the bootloader
        def check_bootloader_unlocked(e):
            """Enable skipping unlocking the bootloader if selected."""
            self.state.toggle_flash_unlock_bootloader()

        self.bootloader_switch = Switch(
            label=_("Bootloader is already unlocked."),
            on_change=check_bootloader_unlocked,
            disabled=True,
            inactive_thumb_color=colors.YELLOW,
            active_color=colors.GREEN,
            col={"xl": 6},
        )

        # toggleswitch to allow skipping flashing recovery
        def check_recovery_already_flashed(e):
            """Enable skipping flashing recovery if selected."""
            self.state.toggle_flash_recovery()

        self.recovery_switch = Switch(
            label=_("Custom recovery is already flashed."),
            on_change=check_recovery_already_flashed,
            disabled=True,
            inactive_thumb_color=colors.YELLOW,
            active_color=colors.GREEN,
            col={"xl": 6},
        )

        # inform the user about the device detection
        self.device_name = Text("", weight="bold")
        self.device_detection_infobox = Row(
            [Text(_("Detected device:")), self.device_name]
        )
        self.device_request_row = Row([], alignment="center")
        self.device_infobox = Column(
            [
                self.device_detection_infobox,
                self.device_request_row,
            ]
        )

    def build(self):
        self.clear()

        # build up the main view
        self.right_view_header.controls.extend(
            [
                get_title(
                    _("Get the phone ready"),
                    step_indicator_img="steps-header-get-ready.png",
                )
            ]
        )
        self.right_view.controls.extend(
            [
                Markdown(
<<<<<<< HEAD
                    _("""
To get started you need to 
=======
                    """
To get started you need to
>>>>>>> 843c56e7
- **enable developer options** on your device
- and then **enable USB debugging** and **OEM unlocking** in the developer options.
                """)
                ),
                Row(
                    [
                        OutlinedButton(
                            _("How do I enable developer options?"),
                            on_click=self.open_developer_options_dlg,
                            expand=True,
                            icon=icons.HELP_OUTLINE_OUTLINED,
                            icon_color=colors.DEEP_ORANGE_500,
                            tooltip=_("Get help to enable developer options and OEM unlocking."),
                        )
                    ]
                ),
                Divider(),
                Markdown(
<<<<<<< HEAD
                    _("""
Now 
=======
                    """
Now
>>>>>>> 843c56e7
- **connect your device to this computer via USB** and
- **allow USB debugging in the pop-up on your phone**.
- You might also need to **activate "data transfer"** in the connection settings.
- Then **press the button 'Search device'**.

When everything works correctly you should see your device name here and you can continue.
                """)
                ),
                Divider(),
                Markdown(
                    _("""
If you **already unlocked the bootloader** of your device or already **flashed a custom recovery**, please toggle the respective switch below, to skip the procedure.
If you don't know what this means, you most likely don't need to do anything and you can just continue.
            """)
                ),
                self.device_infobox,
                Row(
                    [
                        self.back_button,
                        FilledButton(
                            _("Search for device"),
                            on_click=self.search_devices_clicked,
                            icon=icons.DEVICES_OTHER_OUTLINED,
                            expand=True,
                            tooltip=_("Search for a connected device."),
                        ),
                        self.continue_button,
                    ],
                    alignment="center",
                ),
                Divider(),
                ResponsiveRow([self.bootloader_switch, self.recovery_switch]),
            ]
        )
        return self.view

    def open_developer_options_dlg(self, e):
        """Open the dialog for help to developer mode."""
        self.page.dialog = self.dlg_help_developer_options
        self.dlg_help_developer_options.open = True
        self.page.update()

    def close_developer_options_dlg(self, e):
        """Close the dialog for help to developer mode."""
        self.dlg_help_developer_options.open = False
        self.page.update()

    def search_devices_clicked(self, e):
        """Search the device when the button is clicked."""
        self.device_request_row.controls.clear()
        # search the device
        if self.state.test:
            # this only happens for testing
            device_code = self.state.test_config
            logger.info(
                f"Running search in development mode and loading config {device_code}.yaml."
            )
        else:
            device_code = search_device(
                platform=self.state.platform, bin_path=self.state.bin_path
            )
            if device_code:
                self.device_name.value = device_code
                self.device_name.color = colors.BLACK
            else:
                logger.info("No device detected! Connect to USB and try again.")
                self.device_name.value = (
                    _("No device detected! Connect to USB and try again.")
                )
                self.device_name.color = colors.RED

        # load the config, if a device is detected
        if device_code:
            self.device_name.value = device_code
            # load config from file
            self.state.load_config(device_code)
            if self.state.config:
                device_name = self.state.config.metadata.get(
                    "device_name", "No device name in config."
                )
            else:
                device_name = None

            # display success in the application
            if device_name:
                self.continue_button.disabled = False
                self.bootloader_switch.disabled = False
                self.recovery_switch.disabled = False
                # overwrite the text field with the real name from the config
                self.device_name.value = (
                    f"{device_name} (code: {self.state.config.device_code})"
                )
                self.device_name.color = colors.GREEN
                # if there are no steps for bootloader unlocking, assume there is nothing to do and toggle the switch
                if len(self.state.config.unlock_bootloader) == 0:
                    self.bootloader_switch.value = True
            else:
                # failed to load config or device is not supported
                logger.error(
                    f"Device with code '{device_code}' is not supported or the config is corrupted. Please check the logs for more information."
                )
                self.device_name.value = (
                    _("Device with code '{device_code}' is not supported yet.").format(device_code=device_code)
                )
                # add request support for device button
                request_url = f"https://github.com/openandroidinstaller-dev/openandroidinstaller/issues/new?labels=device&template=device-support-request.yaml&title=Add support for `{device_code}`"
                self.device_request_row.controls.append(
                    ElevatedButton(
                        _("Request support for this device"),
                        icon=icons.PHONELINK_SETUP_OUTLINED,
                        on_click=lambda _: webbrowser.open(request_url),
                    )
                )
                self.device_name.color = colors.RED
        self.view.update()<|MERGE_RESOLUTION|>--- conflicted
+++ resolved
@@ -33,11 +33,7 @@
 from tooling import search_device
 from views import BaseView
 from widgets import get_title
-<<<<<<< HEAD
-from tooling import search_device
 from translations import _
-=======
->>>>>>> 843c56e7
 
 
 class StartView(BaseView):
@@ -76,15 +72,9 @@
             modal=True,
             title=Text(_("How to enable developer options and OEM unlocking")),
             content=Markdown(
-<<<<<<< HEAD
                 _("""
 To do this, 
 - **tap seven times on the build number** in the 'System'- or 'About the phone'-Menu in Settings. You can also use the phones own search to look for `build number`. 
-=======
-                """
-To do this,
-- **tap seven times on the build number** in the 'System'- or 'About the phone'-Menu in Settings. You can also use the phones own search to look for `build number`.
->>>>>>> 843c56e7
 - Then go back to the main menu and look for **'developer options'**. You can also search for it in your phone.
 - When you are in developer options, **toggle OEM unlocking and USB-Debugging**.
 - If your phone is already connected to your PC, a pop-up might appear. **Allow USB debugging in the pop-up on your phone.**
@@ -155,13 +145,8 @@
         self.right_view.controls.extend(
             [
                 Markdown(
-<<<<<<< HEAD
                     _("""
 To get started you need to 
-=======
-                    """
-To get started you need to
->>>>>>> 843c56e7
 - **enable developer options** on your device
 - and then **enable USB debugging** and **OEM unlocking** in the developer options.
                 """)
@@ -180,13 +165,8 @@
                 ),
                 Divider(),
                 Markdown(
-<<<<<<< HEAD
                     _("""
 Now 
-=======
-                    """
-Now
->>>>>>> 843c56e7
 - **connect your device to this computer via USB** and
 - **allow USB debugging in the pop-up on your phone**.
 - You might also need to **activate "data transfer"** in the connection settings.
