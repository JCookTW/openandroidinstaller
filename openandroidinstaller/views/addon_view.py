"""Contains the select addons view."""
# This file is part of OpenAndroidInstaller.
# OpenAndroidInstaller is free software: you can redistribute it and/or modify it under the terms of
# the GNU General Public License as published by the Free Software Foundation,
# either version 3 of the License, or (at your option) any later version.
# OpenAndroidInstaller is distributed in the hope that it will be useful, but WITHOUT ANY
# WARRANTY; without even the implied warranty of MERCHANTABILITY or
# FITNESS FOR A PARTICULAR PURPOSE. See the GNU General Public License for more details.
# You should have received a copy of the GNU General Public License along with OpenAndroidInstaller.
# If not, see <https://www.gnu.org/licenses/>."""
# Author: Tobias Sterbak
import webbrowser
from typing import Callable

from app_state import AppState
from flet import (
    AlertDialog,
    Column,
    Divider,
    ElevatedButton,
    FilePicker,
    FilePickerResultEvent,
    FilledButton,
    OutlinedButton,
    Row,
    TextButton,
    colors,
    icons,
)
from flet_core.buttons import CountinuosRectangleBorder
from loguru import logger
from styles import Markdown, Text
from views import BaseView
<<<<<<< HEAD
from app_state import AppState
from widgets import get_title, confirm_button
from translations import _
=======
from widgets import confirm_button, get_title
>>>>>>> 843c56e7


class AddonsView(BaseView):
    def __init__(
        self,
        state: AppState,
        on_confirm: Callable,
    ):
        super().__init__(state=state)
        self.on_confirm = on_confirm

    def build(self):
        # dialog box to explain OS images and recovery
        self.dlg_explain_addons = AlertDialog(
            modal=True,
            title=Text(_("What kind of addons are supported?")),
            content=Markdown(_(
                """## Google Apps:
There are different packages of Google Apps available. Most notable
- [MindTheGapps](https://wiki.lineageos.org/gapps#downloads) and
- [NikGApps](https://nikgapps.com).

These packages are only dependent on your OS version and processor architecture, which can be found on each device specific info page.
Filenames on MindTheGApps are of the format `MindTheGapps-<AndroidVersion>-<architecture>-<date>_<time>.zip` (with Android 12L being 12.1)
and NikGApps are of the format `NikGapps-<flavour>-<architecture>-<AndroidVersion>-<date>-signed.zip`.

NikGApps come in different flavours ranging from minimal Google support (core) to the full experience (full).

## MicroG

The [MicroG](https://microg.org) project offers a free-as-in-freedom re-implementation of Google's proprietary Android user space apps and libraries.

The recommended way to install MicroG is to use the zip file provided here:
- [https://github.com/FriendlyNeighborhoodShane/MinMicroG_releases/releases](https://github.com/FriendlyNeighborhoodShane/MinMicroG_releases/releases).

## F-Droid Appstore

F-Droid is an installable catalogue of libre software apps for Android. The F-Droid client app makes it easy to browse, install, and keep track of updates on your device.
You can get the zip file to install this addon here: [https://f-droid.org/en/packages/org.fdroid.fdroid.privileged.ota](https://f-droid.org/en/packages/org.fdroid.fdroid.privileged.ota).
"""),
            ),
            actions=[
                TextButton(_("Close"), on_click=self.close_close_explain_addons_dlg),
            ],
            actions_alignment="end",
            shape=CountinuosRectangleBorder(radius=0),
        )

        # initialize file pickers
        self.pick_addons_dialog = FilePicker(on_result=self.pick_addons_result)
        self.selected_addons = Text(_("Selected addons: "))

        # initialize and manage button state.
        # wrap the call to the next step in a call to boot fastboot

        self.confirm_button = confirm_button(self.on_confirm)
        # self.confirm_button.disabled = True
        # self.pick_addons_dialog.on_result = self.enable_button_if_ready

        # attach hidden dialogues
        self.right_view.controls.append(self.pick_addons_dialog)

        # create help/info button to show the help dialog
        info_button = OutlinedButton(
            _("What kind of addons?"),
            on_click=self.open_explain_addons_dlg,
            expand=True,
            icon=icons.HELP_OUTLINE_OUTLINED,
            icon_color=colors.DEEP_ORANGE_500,
            tooltip=_("Get more details on what addons are supported."),
        )

        # add title
        self.right_view_header.controls.append(
            get_title(
                _("You can select additional addons to install."),
                info_button=info_button,
                step_indicator_img="steps-header-select.png",
            )
        )

        # text row to show infos during the process
        self.info_field = Row()
        # if there is an available download, show the button to the page
        self.right_view.controls.append(Divider())
        self.right_view.controls.append(
            Column(
                [
                    Text(_("Here you can download the F-Droid App-Store:")),
                    Row(
                        [
                            ElevatedButton(
                                _("Download F-Droid App-Store"),
                                icon=icons.DOWNLOAD_OUTLINED,
                                on_click=lambda _: webbrowser.open(
                                    "https://f-droid.org/en/packages/org.fdroid.fdroid.privileged.ota/"
                                ),
                                expand=True,
                            ),
                        ]
                    ),
                    Text(
                        _("Here you can find instructions on how to download the right Google apps for your device.")
                    ),
                    Row(
                        [
                            ElevatedButton(
                                _("Download Google Apps"),
                                icon=icons.DOWNLOAD_OUTLINED,
                                on_click=lambda _: webbrowser.open(
                                    "https://wiki.lineageos.org/gapps#downloads"
                                ),
                                expand=True,
                            ),
                        ]
                    ),
                    Text(_("Here you can download MicroG:")),
                    Row(
                        [
                            ElevatedButton(
                                _("Download MicroG"),
                                icon=icons.DOWNLOAD_OUTLINED,
                                on_click=lambda _: webbrowser.open(
                                    "https://github.com/FriendlyNeighborhoodShane/MinMicroG-abuse-CI/releases"
                                ),
                                expand=True,
                            ),
                        ]
                    ),
                    Divider(),
                ]
            )
        )
        # attach the controls for uploading addons
        self.right_view.controls.extend(
            [
                Text(_("Select addons:"), style="titleSmall"),
                # Markdown(
                # f"""
                # The image file should look something like `lineage-19.1-20221101-nightly-{self.state.config.metadata.get('devicecode')}-signed.zip`."""
                #                ),
                Row(
                    [
                        FilledButton(
                            _("Pick the addons you want to install"),
                            icon=icons.UPLOAD_FILE,
                            on_click=lambda _: self.pick_addons_dialog.pick_files(
                                allow_multiple=True,
                                file_type="custom",
                                allowed_extensions=["zip"],
                            ),
                            expand=True,
                        ),
                    ]
                ),
                self.selected_addons,
                Divider(),
                self.info_field,
                Row([self.confirm_button]),
            ]
        )
        return self.view

    def open_explain_addons_dlg(self, e):
        """Open the dialog to explain addons."""
        self.page.dialog = self.dlg_explain_addons
        self.dlg_explain_addons.open = True
        self.page.update()

    def close_close_explain_addons_dlg(self, e):
        """Close the dialog to explain addons."""
        self.dlg_explain_addons.open = False
        self.page.update()

    def pick_addons_result(self, e: FilePickerResultEvent):
        path = ", ".join(map(lambda f: f.name, e.files)) if e.files else "Cancelled!"
        # update the textfield with the name of the file
        self.selected_addons.value = (
            self.selected_addons.value.split(":")[0] + f": {path}"
        )
        if e.files:
            self.addon_paths = [file.path for file in e.files]
            self.state.addon_paths = self.addon_paths
            logger.info(f"Selected addons: {self.addon_paths}")
        else:
            logger.info(_("No addons selected."))
        # check if the addons works with the device and show the filename in different colors accordingly
        # update
        self.selected_addons.update()<|MERGE_RESOLUTION|>--- conflicted
+++ resolved
@@ -31,13 +31,8 @@
 from loguru import logger
 from styles import Markdown, Text
 from views import BaseView
-<<<<<<< HEAD
-from app_state import AppState
-from widgets import get_title, confirm_button
 from translations import _
-=======
 from widgets import confirm_button, get_title
->>>>>>> 843c56e7
 
 
 class AddonsView(BaseView):
