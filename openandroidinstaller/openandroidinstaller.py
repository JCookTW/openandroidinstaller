"""Main file of the OpenAndroidInstaller."""
# This file is part of OpenAndroidInstaller.
# OpenAndroidInstaller is free software: you can redistribute it and/or modify it under the terms of
# the GNU General Public License as published by the Free Software Foundation,
# either version 3 of the License, or (at your option) any later version.
# OpenAndroidInstaller is distributed in the hope that it will be useful, but WITHOUT ANY
# WARRANTY; without even the implied warranty of MERCHANTABILITY or
# FITNESS FOR A PARTICULAR PURPOSE. See the GNU General Public License for more details.
# You should have received a copy of the GNU General Public License along with OpenAndroidInstaller.
# If not, see <https://www.gnu.org/licenses/>."""
# Author: Tobias Sterbak
import functools
import os
import sys
import webbrowser
from pathlib import Path
from typing import List

import click
import flet as ft
from app_state import AppState
from flet import (
    AppBar,
    Banner,
    Column,
    Container,
    ElevatedButton,
    Icon,
    Image,
    Page,
    TextButton,
    UserControl,
    colors,
    icons,
)
from loguru import logger
from styles import Text
from tooling import run_command
from views import (
    AddonsView,
    InstallAddonsView,
    InstallView,
    RequirementsView,
    SelectFilesView,
    StartView,
    StepView,
    SuccessView,
    WelcomeView,
)
<<<<<<< HEAD
from tooling import run_command
from translations import _

=======
>>>>>>> 843c56e7

# VERSION number
VERSION = "0.5.3-beta"

# detect platform
PLATFORM = sys.platform
# Define asset paths
CONFIG_PATH = (
    Path(__file__).parent.joinpath(Path(os.sep.join(["assets", "configs"]))).resolve()
)
BIN_PATH = Path(__file__).parent.joinpath(Path("bin")).resolve()


class MainView(UserControl):
    def __init__(self, state: AppState):
        super().__init__()
        self.state = state
        # create the main columns
        self.view = Column(expand=True)  # , width=1200)

        # create default starter views
        welcome_view = WelcomeView(
            on_confirm=self.to_next_view,
            state=self.state,
        )
        start_view = StartView(
            on_confirm=self.to_next_view,
            on_back=self.to_previous_view,
            state=self.state,
        )
        requirements_view = RequirementsView(
            on_confirm=self.to_next_view,
            on_back=self.to_previous_view,
            state=self.state,
        )
        select_files_view = SelectFilesView(
            on_confirm=self.to_next_view,
            on_back=self.to_previous_view,
            state=self.state,
        )

        # create the install view
        self.install_view = InstallView(
            on_confirm=self.to_next_view,
            state=self.state,
        )

        # create the final success view
        self.final_view = SuccessView(state=self.state)

        # initialize the addon view
        self.select_addon_view = AddonsView(
            on_confirm=self.to_next_view, state=self.state
        )
        self.install_addons_view = InstallAddonsView(
            on_confirm=self.to_next_view, state=self.state
        )

        # attach some views to the state to modify and reuse later
        # ordered to allow for pop
        self.state.add_default_views(
            views=[
                select_files_view,
                requirements_view,
                start_view,
                welcome_view,
            ]
        )
        self.state.add_addon_views(
            views=[
                self.install_addons_view,
                self.select_addon_view,
            ]
        )
        # final default views, ordered to allow to pop
        self.state.add_final_default_views(
            views=[
                self.final_view,
                self.install_view,
            ]
        )

        # stack of previous default views for the back-button
        self.previous_views: List = []

    def build(self):
        self.view.controls.append(self.state.default_views.pop())
        return self.view

    def to_previous_view(self, e):
        """Method to display the previous view."""
        # store the current view
        self.state.default_views.append(self.view.controls[-1])
        # clear the current view
        self.view.controls = []
        # retrieve the new view and update
        self.view.controls.append(self.previous_views.pop())
        logger.info("One step back.")
        self.view.update()

    def to_next_view(self, e):
        """Confirmation event handler to use in views."""
        # store the current view
        self.previous_views.append(self.view.controls[-1])
        # remove all elements from column view
        self.view.controls = []
        # if there are default views left, display them first
        if self.state.default_views:
            self.view.controls.append(self.state.default_views.pop())
        elif self.state.steps:
            self.view.controls.append(
                StepView(
                    step=self.state.steps.pop(0),
                    state=self.state,
                    on_confirm=self.to_next_view,
                )
            )
        elif self.state.final_default_views:
            # here we expect the install view to populate the step views again if necessary
            self.view.controls.append(self.state.final_default_views.pop())

        # else:
        #    # display the final view
        #    self.view.controls.append(self.final_view)
        logger.info("Confirmed and moved to next step.")
        self.view.update()


def configure(page: Page):
    """Configure the application."""
    # Configure the application base page
    page.title = "OpenAndroidInstaller"
    page.theme_mode = "light"
    page.window_height = 900
    page.window_width = int(1.5 * page.window_height)
    page.window_top = 100
    page.window_left = 120
    page.scroll = "adaptive"
    page.horizontal_alignment = "center"
    page.window_min_width = 1000
    page.window_min_height = 600


def log_version_infos(bin_path):
    """Log the version infos of adb, fastboot and heimdall."""
    # adb
    adbversion = [
        line for line in run_command("adb version", bin_path, enable_logging=False)
    ]
    logger.info(f"{adbversion[1].strip()}")
    # fastboot
    fbversion = [
        line
        for line in run_command("fastboot --version", bin_path, enable_logging=False)
    ]
    logger.info(f"{fbversion[1].strip()}")
    # heimdall
    hdversion = [
        line for line in run_command("heimdall info", bin_path, enable_logging=False)
    ]
    try:
        logger.info(f"Heimdall version: {hdversion[1].strip()}")
    except IndexError:
        logger.info(f"Issue with heimdall: {hdversion}")


def main(page: Page, test: bool = False, test_config: str = "sargo"):
    logger.info(f"Running OpenAndroidInstaller version '{VERSION}' on '{PLATFORM}'.")
    log_version_infos(bin_path=BIN_PATH)
    logger.info(100 * "-")

    # configure the page
    configure(page)

    # header
    page.appbar = AppBar(
        leading=Image(src="/logo-192x192.png", height=40, width=40, border_radius=40),
        leading_width=56,
        toolbar_height=72,
        elevation=0,
        title=Text(
            _("OpenAndroidInstaller version {version}").format(version=VERSION)
        ),  # , style="displaySmall"),
        center_title=False,
        bgcolor="#00d886",
        actions=[
            Container(
                content=ElevatedButton(
                    icon=icons.QUESTION_MARK_ROUNDED,
                    text="FAQ",
                    on_click=lambda _: webbrowser.open(
                        "https://openandroidinstaller.org/faq.html"
                    ),
                ),
                padding=15,
                tooltip=_("Frequently asked questions and encountered issues."),
            ),
            Container(
                content=ElevatedButton(
                    icon=icons.FEEDBACK_OUTLINED,
                    text=_("Give feedback"),
                    on_click=lambda _: webbrowser.open(
                        "https://openandroidinstaller.org/feedback.html"
                    ),
                ),
                padding=15,
                tooltip=_("Give feedback about your experience with OpenAndroidInstaller"),
            ),
            Container(
                content=ElevatedButton(
                    icon=icons.BUG_REPORT_OUTLINED,
                    text=_("Report a bug"),
                    on_click=lambda _: webbrowser.open(
                        "https://github.com/openandroidinstaller-dev/openandroidinstaller/issues"
                    ),
                ),
                padding=15,
                tooltip=_("Report an issue on github"),
            ),
        ],
    )

    # display a warnings banner
    def close_banner(e):
        page.banner.open = False
        page.update()

    page.banner = Banner(
        bgcolor=colors.AMBER_100,
        leading=Icon(icons.WARNING_AMBER_ROUNDED, color=colors.AMBER, size=40),
        content=Text(
            _("These instructions only work if you follow every section and step precisely. Do not continue after something fails!")
        ),
        actions=[
            TextButton(_("I understand"), on_click=close_banner),
        ],
    )
    page.banner.open = True
    page.update()

    # create the State object
    state = AppState(
        platform=PLATFORM,
        config_path=CONFIG_PATH,
        bin_path=BIN_PATH,
        test=test,
        test_config=test_config,
    )
    # create application instance
    app = MainView(state=state)

    # add application's root control to the page
    page.add(app)


@click.command()
@click.option(
    "--test", is_flag=True, default=False, help="Start the application in testing mode."
)
@click.option(
    "--test_config", default="sargo", type=str, help="Config to use for testing"
)
@click.option(
    "-l",
    "--logging_path",
    type=str,
    default=".",
    help="Path where to store the log file.",
)
def startup(test: bool, test_config: str, logging_path: str):
    "Main entrypoint to the app."
    # where to write the logs
    logger.add(f"{logging_path}/openandroidinstaller.log")

    # start the app
    ft.app(
        target=functools.partial(main, test=test, test_config=test_config),
        assets_dir="assets",
    )


if __name__ == "__main__":
    startup()<|MERGE_RESOLUTION|>--- conflicted
+++ resolved
@@ -47,12 +47,7 @@
     SuccessView,
     WelcomeView,
 )
-<<<<<<< HEAD
-from tooling import run_command
 from translations import _
-
-=======
->>>>>>> 843c56e7
 
 # VERSION number
 VERSION = "0.5.3-beta"
