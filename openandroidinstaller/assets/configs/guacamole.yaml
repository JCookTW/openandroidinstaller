--- conflicted
+++ resolved
@@ -32,10 +32,7 @@
         Make sure your device is turned on. You need to reboot into the bootloader again by pressing 'Confirm and run' here. Then continue.
       command: adb_reboot_bootloader
     - type: call_button
-<<<<<<< HEAD
       img: twrp-start.jpeg
-=======
->>>>>>> e27100e5
       content: >
         Boot a custom recovery (temporarily) by pressing 'Confirm and run'. Once it's done continue.
       command: fastboot_boot_recovery