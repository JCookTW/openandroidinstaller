metadata:
  maintainer: A non (anon)
  brand: xiaomi
  device_name: Xiaomi Mi 9T Pro / Redmi K20 Pro
  is_ab_device: false
  device_code: raphael
  additional_steps:
    - super_empty
  supported_device_codes:
    - raphael
    - raphaelin
  untested: true
steps:
  unlock_bootloader:
    - type: confirm_button
      content: >
        As a first step, you need to unlock the bootloader. A bootloader is the piece of software, that tells your phone
        how to start and run an operating system (like Android). Your device should be turned on. This will reset your phone.
    - type: link_button_with_confirm
      content: >
        - Create a Mi account on Xiaomi’s website. Beware that one account is only allowed to unlock one unique device every 30 days.

        - Add a phone number to your Mi account, insert a SIM into your phone.

        - Enable developer options in `Settings` > `About Phone` by repeatedly tapping MIUI Version.

        - Link the device to your Mi account in `Settings` > `Additional settings` > `Developer options` > `Mi Unlock status`.

        - Download the Mi Unlock app with the link bellow (Windows is required to run the app), and follow the instructions provided by the app. It may tell you that you have to wait, usually 7 days. If it does so, please wait the quoted amount of time before continuing to the next step!

        - After device and Mi account are successfully verified, the bootloader should be unlocked.

        - Since the device resets completely, you will need to re-enable USB debugging to continue : `Settings` > `Additional settings` > `Developer options` > `USB debugging`
      link: https://en.miui.com/unlock/download_en.html
  boot_recovery:
    - type: call_button
      content: >
        Now you need to install a custom recovery system on the phone. A recovery is a small subsystem on your phone,
        that manages updating, adapting and repairing of the operating system.

        Once the device is fully booted, you need to reboot into the bootloader again by pressing 'Confirm and run' here. Then continue.
      command: adb_reboot_bootloader
    - type: call_button
      content: >
<<<<<<< HEAD
        Install additional partitions selected before by pressing 'Confirm and run'. Once it's done continue.

        Note : If you have not selected this partition, it will do nothing.
      command: fastboot_flash_additional_partitions
    - type: call_button
      content: >
=======
>>>>>>> 342369f5
        Install the recovery you chosen before by pressing 'Confirm and run'. Once it's done continue.
      command: fastboot_flash_recovery
    - type: call_button
      img: twrp-start.jpeg
      content: >
        Reboot to recovery by pressing 'Confirm and run', and hold the Vol+ button of your phone UNTIL you see the recovery.
        If MiUI starts, you have to start the process again, since MiUI delete the recovery you just flashed.
        Once it's done continue.
      command: fastboot_reboot_recovery<|MERGE_RESOLUTION|>--- conflicted
+++ resolved
@@ -42,15 +42,6 @@
       command: adb_reboot_bootloader
     - type: call_button
       content: >
-<<<<<<< HEAD
-        Install additional partitions selected before by pressing 'Confirm and run'. Once it's done continue.
-
-        Note : If you have not selected this partition, it will do nothing.
-      command: fastboot_flash_additional_partitions
-    - type: call_button
-      content: >
-=======
->>>>>>> 342369f5
         Install the recovery you chosen before by pressing 'Confirm and run'. Once it's done continue.
       command: fastboot_flash_recovery
     - type: call_button
