metadata:
  maintainer: Tobias Sterbak (tsterbak)
  devicename: Pixel 3a
  devicecode: sargo 
steps:
  unlock_bootloader:
    - type: confirm_button
      content: >
        As a first step, you need to unlock the bootloader. A bootloader is the piece of software, that tells your phone
        how to start and run an operating system (like Android). Your device should be turned on.
    - type: call_button
      content: Press 'Confirm and run' to reboot into the bootloader.
      command: adb_reboot_bootloader
    - type: confirm_button
      content: >
        Select 'Restart bootloader' on your smartphone screen by pressing the volume button and the confirm by pushing the power button.
        Then press 'Confirm and continue' here.
    - type: call_button
      content: In this step you actually unlock the bootloader. Just press 'Confirm and run' here. Once it's done, press continue here.
      command: fastboot_unlock
    - type: confirm_button
      content: >
        At this point the device may display on-screen prompts which will require interaction to continue the process of unlocking the bootloader.
        Please take whatever actions the device asks you to to proceed.
    - type: call_button
      content: To finish the unlocking, the phone needs to reboot. Just press 'Confirm and run' here to reboot. Then continue.
      command: fastboot_reboot
    - type: confirm_button
      content: The bootloader is now unlocked. Since the device resets completely, you will need to re-enable USB debugging to continue.
  flash_recovery:
    - type: confirm_button 
      content: >
        Now you need to flash a custom recovery system on the phone. A recovery is a small subsystem on your phone, that manages updating,
        adapting and repairing of the operating system.
    - type: call_button
      content: Once the device is fully booted, you need to reboot into the bootloader again by pressing 'Confirm and run' here. Then continue.
      command: adb_reboot_bootloader
    - type: confirm_button
      content: Select 'Restart bootloader' on your smartphone screen. Then confirm to continue.
    - type: call_button
      content: Flash a custom recovery (temporarily) by pressing 'Confirm and run'. Once it's done continue.
      command: fastboot_flash_recovery
  install_os:
<<<<<<< HEAD
    - type: confirm_button 
      content: In this step, you finally flash LineageOS. Confirm to continue.
    - type: confirm_button
      content: Select 'Recovery Mode' on your smartphone screen and press the Start-Button to confirm. Then confirm here.
    - type: confirm_button
      content: >
        Now tap Factory Reset, then Format data / Factory reset on your phone screen and continue with the formatting process.
        This will remove encryption and delete all files stored in the internal storage, as well as format your cache partition (if you have one).
    - type: confirm_button
      content: Return to the main menu on the phone.
    - type: confirm_button
      content: On the device, select “Apply Update”, then “Apply from ADB” to begin sideload. Then confirm here.
    - type: call_button
=======
    - title: "Flash LineageOS"
      type: confirm_button
      content: >
        In the next steps, you finally flash LineageOS.
        Select 'Recovery Mode' on your smartphone screen and press the Start-Button to confirm. Then confirm here.
    - title: "Flash LineageOS"
      type: confirm_button
      content: >
        Now tap Factory Reset, then Format data / Factory reset on your phone screen and continue with the formatting process.
        This will remove encryption and delete all files stored in the internal storage, as well as format your cache partition (if you have one).
    - title: "Flash LineageOS"
      type: confirm_button
      content: >
        Return to the main menu on the phone by pressing the back button.
        On the device, select “Apply Update”, then “Apply from ADB” to begin sideload. Then confirm here.
    - title: "Flash LineageOS"
      type: call_button
>>>>>>> 3ee43f49
      content: >
        Now it's time to flash the LineageOS image. Don't remove the USB-Cable and press 'Confirm and run' to start!
        This might take a while. Confirm after it's done.
      command: adb_sideload
    - type: confirm_button
      content: Flashing finished. Now press 'back' (arrow) and then 'Reboot system now' on the phone screen to finish the installation.<|MERGE_RESOLUTION|>--- conflicted
+++ resolved
@@ -41,39 +41,19 @@
       content: Flash a custom recovery (temporarily) by pressing 'Confirm and run'. Once it's done continue.
       command: fastboot_flash_recovery
   install_os:
-<<<<<<< HEAD
-    - type: confirm_button 
-      content: In this step, you finally flash LineageOS. Confirm to continue.
     - type: confirm_button
-      content: Select 'Recovery Mode' on your smartphone screen and press the Start-Button to confirm. Then confirm here.
+      content: >
+        In the next steps, you finally flash LineageOS.
+        Select 'Recovery Mode' on your smartphone screen and press the Start-Button to confirm. Then confirm here.
     - type: confirm_button
       content: >
         Now tap Factory Reset, then Format data / Factory reset on your phone screen and continue with the formatting process.
         This will remove encryption and delete all files stored in the internal storage, as well as format your cache partition (if you have one).
     - type: confirm_button
-      content: Return to the main menu on the phone.
-    - type: confirm_button
-      content: On the device, select “Apply Update”, then “Apply from ADB” to begin sideload. Then confirm here.
-    - type: call_button
-=======
-    - title: "Flash LineageOS"
-      type: confirm_button
-      content: >
-        In the next steps, you finally flash LineageOS.
-        Select 'Recovery Mode' on your smartphone screen and press the Start-Button to confirm. Then confirm here.
-    - title: "Flash LineageOS"
-      type: confirm_button
-      content: >
-        Now tap Factory Reset, then Format data / Factory reset on your phone screen and continue with the formatting process.
-        This will remove encryption and delete all files stored in the internal storage, as well as format your cache partition (if you have one).
-    - title: "Flash LineageOS"
-      type: confirm_button
       content: >
         Return to the main menu on the phone by pressing the back button.
         On the device, select “Apply Update”, then “Apply from ADB” to begin sideload. Then confirm here.
-    - title: "Flash LineageOS"
-      type: call_button
->>>>>>> 3ee43f49
+    - type: call_button
       content: >
         Now it's time to flash the LineageOS image. Don't remove the USB-Cable and press 'Confirm and run' to start!
         This might take a while. Confirm after it's done.
