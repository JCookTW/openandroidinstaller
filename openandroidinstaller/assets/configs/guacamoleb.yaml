metadata:
  maintainer: Tobias Sterbak (tsterbak)
  device_name: OnePlus 7
  is_ab_device: true
  device_code: guacamoleb
  supported_device_codes:
    - guacamoleb
<<<<<<< HEAD
    - OnePlus7
=======
    - OnePlus7  
  additional_steps:
    - dtbo
    - vbmeta
>>>>>>> 342369f5
requirements:
  android: 12
steps:
  unlock_bootloader:
    - type: call_button
      content: >
        As a first step, you need to unlock the bootloader. A bootloader is the piece of software, that tells your phone
        how to start and run an operating system (like Android). Your device should be turned on.
        Press 'Confirm and run' to reboot into the bootloader.
      command: adb_reboot_bootloader
    - type: call_button
      content: >
        In this step you actually unlock the bootloader. Just press 'Confirm and run' here. The phone will automatically reboot and reformat.
        Once it's done, press continue here.
      command: fastboot_oem_unlock
    - type: confirm_button
      content: >
        The bootloader is now unlocked. Since the device resets completely, you will need to re-enable Developer Options and USB debugging to continue.
  boot_recovery:
    - type: call_button
      content: >
        Now you need to boot a custom recovery system on the phone. A recovery is a small subsystem on your phone, that manages updating,
        adapting and repairing of the operating system.
        Make sure your device is turned on. You need to reboot into the bootloader again by pressing 'Confirm and run' here. Then continue.
      command: adb_reboot_bootloader
    - type: call_button
      img: twrp-start.jpeg
      content: >
        Boot a custom recovery (temporarily) by pressing 'Confirm and run'. Once it's done continue.
      command: fastboot_boot_recovery<|MERGE_RESOLUTION|>--- conflicted
+++ resolved
@@ -5,14 +5,10 @@
   device_code: guacamoleb
   supported_device_codes:
     - guacamoleb
-<<<<<<< HEAD
-    - OnePlus7
-=======
     - OnePlus7  
   additional_steps:
     - dtbo
     - vbmeta
->>>>>>> 342369f5
 requirements:
   android: 12
 steps:
