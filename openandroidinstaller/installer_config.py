"""Class to load config files for the install procedure."""

# This file is part of OpenAndroidInstaller.
# OpenAndroidInstaller is free software: you can redistribute it and/or modify it under the terms of
# the GNU General Public License as published by the Free Software Foundation,
# either version 3 of the License, or (at your option) any later version.

# OpenAndroidInstaller is distributed in the hope that it will be useful, but WITHOUT ANY
# WARRANTY; without even the implied warranty of MERCHANTABILITY or
# FITNESS FOR A PARTICULAR PURPOSE. See the GNU General Public License for more details.

# You should have received a copy of the GNU General Public License along with OpenAndroidInstaller.
# If not, see <https://www.gnu.org/licenses/>."""
# Author: Tobias Sterbak

from pathlib import Path
from typing import List, Optional

import schema
import yaml
from loguru import logger
from schema import Regex, Schema, SchemaError


class Step:
    """Class representing on step in the installer."""

    default_images = {
        "Unlock the bootloader": "unlock-bootloader-default.png",
    }

    def __init__(
        self,
        title: str,
        type: str,
        content: str,
        allow_skip: bool = False,
        command: Optional[str] = None,
        img: Optional[str] = None,
        link: Optional[str] = None,
    ):
        self.title = title
        self.type = type
        self.content = content
        self.command = command
        self.img = img if img else self.default_images.get(title, "placeholder.png")
        self.allow_skip = allow_skip
        self.link = link


class InstallerConfig:
    def __init__(
        self,
        unlock_bootloader: List[Step],
        boot_recovery: List[Step],
        metadata: dict,
        requirements: dict,
    ):
        self.unlock_bootloader = unlock_bootloader
        self.boot_recovery = boot_recovery
        self.metadata = metadata
        self.requirements = requirements
        self.device_code = metadata.get("device_code")
        self.is_ab = metadata.get("is_ab_device", False)
        self.additional_steps = metadata.get("additional_steps")
        self.supported_device_codes = metadata.get("supported_device_codes")
        self.twrp_link = metadata.get("twrp-link")

    @classmethod
    def from_file(cls, path):
        with open(path, "r", encoding="utf-8") as stream:
            try:
                raw_config = yaml.safe_load(stream)
                if validate_config(raw_config):
                    config = dict(raw_config)
                    raw_steps = config["steps"]
                    metadata = config["metadata"]
                    requirements = config.get("requirements", None)
                else:
                    logger.error(f"Validation of config at {path} failed.")
                    return None
            except yaml.YAMLError as exc:
                logger.error(f"Loading the config from {path} failed with {exc}")
                return None

        if raw_steps.get("unlock_bootloader") is not None:
            unlock_bootloader = [
                Step(**raw_step, title="Unlock the bootloader")
                for raw_step in raw_steps.get("unlock_bootloader")
            ]
        else:
            unlock_bootloader = []
        boot_recovery = [
            Step(**raw_step, title="Boot custom recovery")
            for raw_step in raw_steps.get("boot_recovery", [])
        ]
        return cls(unlock_bootloader, boot_recovery, metadata, requirements)


def _find_config_file(device_code: str, config_path: Path) -> Optional[Path]:
    """Find the config file which is supported by the given device code."""
    for path in config_path.glob("*.yaml"):
        with open(path, "r", encoding="utf-8") as stream:
            try:
                raw_config = dict(yaml.safe_load(stream))
                if device_code in raw_config.get("metadata", dict()).get(
                    "supported_device_codes", []
                ):
                    logger.info(
                        f"Device code '{device_code}' is supported by config '{path}'."
                    )
                    return path
            except:
                pass
    return None


def _load_config(device_code: str, config_path: Path) -> Optional[InstallerConfig]:
    """
    Function to load a function from given path and directory path.

    Try to load local file in the same directory as the executable first, then load from assets.
    """
    custom_path = _find_config_file(device_code, config_path=Path.cwd())
    if custom_path:
        config = InstallerConfig.from_file(custom_path)
        logger.info(f"Loaded custom device config from {custom_path}.")
        logger.info(f"Config metadata: {config.metadata}.")
        return config
    else:
        # if no localfile, then try to load a config file from assets
        path = _find_config_file(device_code, config_path)

        if path:
            config = InstallerConfig.from_file(path)
            logger.info(f"Loaded device config from {path}.")
            if config:
                if "additional_steps" not in config.metadata:
                    config.metadata.update({"additional_steps": "[]"})
                logger.info(f"Config metadata: {config.metadata}.")
            return config
        else:
            logger.info(f"No device config found for device code '{device_code}'.")
            return None


def validate_config(config: str) -> bool:
    """Validate the schema of the config."""

    step_schema = {
        "type": Regex(
            r"text|confirm_button|call_button|call_button_with_input|link_button_with_confirm"
        ),
        "content": str,
        schema.Optional("command"): Regex(
            r"""adb_reboot|adb_reboot_bootloader|adb_reboot_download|adb_sideload|adb_twrp_wipe_and_install|adb_twrp_copy_partitions|fastboot_boot_recovery|fastboot_flash_boot|
            fastboot_unlock_critical|fastboot_unlock_with_code|fastboot_get_unlock_data|fastboot_unlock|fastboot_oem_unlock|fastboot_reboot|heimdall_flash_recovery|fastboot_flash_additional_partitions"""
        ),
        schema.Optional("allow_skip"): bool,
        schema.Optional("img"): str,
        schema.Optional("link"): str,
    }

    config_schema = Schema(
        {
            "metadata": {
                "maintainer": str,
                "device_name": str,
                "is_ab_device": bool,
                "device_code": str,
                "supported_device_codes": [str],
                schema.Optional("twrp-link"): str,
<<<<<<< HEAD
                schema.Optional("additional_steps"): [str],
=======
                schema.Optional("notes"): str,
>>>>>>> 616c7e6f
            },
            schema.Optional("requirements"): {
                schema.Optional("android"): schema.Or(str, int),
                schema.Optional("firmware"): str,
            },
            "steps": {
                "unlock_bootloader": schema.Or(None, [step_schema]),
                "boot_recovery": [step_schema],
            },
        }
    )
    try:
        config_schema.validate(config)
        logger.success("Config is valid.")
        return True
    except SchemaError as se:
        logger.error(f"Config is invalid. Error {se}")
        return False<|MERGE_RESOLUTION|>--- conflicted
+++ resolved
@@ -153,8 +153,8 @@
         ),
         "content": str,
         schema.Optional("command"): Regex(
-            r"""adb_reboot|adb_reboot_bootloader|adb_reboot_download|adb_sideload|adb_twrp_wipe_and_install|adb_twrp_copy_partitions|fastboot_boot_recovery|fastboot_flash_boot|
-            fastboot_unlock_critical|fastboot_unlock_with_code|fastboot_get_unlock_data|fastboot_unlock|fastboot_oem_unlock|fastboot_reboot|heimdall_flash_recovery|fastboot_flash_additional_partitions"""
+            r"""adb_reboot|adb_reboot_bootloader|adb_reboot_download|adb_sideload|adb_twrp_wipe_and_install|adb_twrp_copy_partitions|fastboot_boot_recovery|fastboot_flash_boot|fastboot_flash_recovery|
+            fastboot_unlock_critical|fastboot_unlock_with_code|fastboot_get_unlock_data|fastboot_unlock|fastboot_oem_unlock|fastboot_reboot|fastboot_reboot_recovery|heimdall_flash_recovery|fastboot_flash_additional_partitions"""
         ),
         schema.Optional("allow_skip"): bool,
         schema.Optional("img"): str,
@@ -170,11 +170,9 @@
                 "device_code": str,
                 "supported_device_codes": [str],
                 schema.Optional("twrp-link"): str,
-<<<<<<< HEAD
-                schema.Optional("additional_steps"): [str],
-=======
+                schema.Optional("additional_steps"): Regex(r"dtbo|vbmeta|vendor_boot|super_empty"),
                 schema.Optional("notes"): str,
->>>>>>> 616c7e6f
+                schema.Optional("brand"): str,
             },
             schema.Optional("requirements"): {
                 schema.Optional("android"): schema.Or(str, int),
