--- conflicted
+++ resolved
@@ -1,10 +1,6 @@
 [tool.poetry]
 name = "openandroidinstaller"
-<<<<<<< HEAD
-version = "0.3.3-alpha"
-=======
 version = "0.3.4-alpha"
->>>>>>> 1f73a790
 description = "Install lineage OS in a nice and easy way."
 authors = ["Tobias Sterbak <hello@openandroidinstaller.org>"]
 license = "GPLv3"
