[tool.poetry]
name = "openandroidinstaller"
version = "0.5.3-beta"
description = "Install lineage OS in a nice and easy way."
authors = ["Tobias Sterbak <hello@openandroidinstaller.org>"]
license = "GPLv3"
readme = "README.md"
homepage = "https://openandroidinstaller.org"
include = ["openandroidinstaller/bin/*", "openandroidinstaller/bin/*/*"]

[tool.poetry.dependencies]
<<<<<<< HEAD
python = "<3.12,>=3.9"
=======
python = ">=3.11,<3.12"
>>>>>>> 843c56e7
click = "^8.1.3"
flet = "^0.7.4"
pyinstaller = "^5.3"
Pillow = "^10.0.1"
PyYAML = "^6.0"
loguru = "^0.6.0"
requests = ">=2.31.0"
regex = "^2022.9.13"
schema = "^0.7.5"
py7zr = "^0.20.0"
typing-extensions = "^4.7.1"

[tool.poetry.group.dev.dependencies]
black = "^22.8.0"
ruff = "^0.2.1"
isort = "^5.10.1"
pre-commit = "^3.6.0"
pytest = "^7.1.3"
pytest-cov = "^4.0.0"
pytest-mock = "^3.10.0"
bandit = "^1.7.4"
pytest-subprocess = "^1.5.0"
mypy = "^1.0.0"

[build-system]
requires = ["poetry-core>=1.0.0"]
build-backend = "poetry.core.masonry.api"

[tool.ruff]
# Exclude a variety of commonly ignored directories.
exclude = [
    ".bzr",
    ".direnv",
    ".eggs",
    ".git",
    ".git-rewrite",
    ".hg",
    ".ipynb_checkpoints",
    ".mypy_cache",
    ".nox",
    ".pants.d",
    ".pyenv",
    ".pytest_cache",
    ".pytype",
    ".ruff_cache",
    ".svn",
    ".tox",
    ".venv",
    ".vscode",
    "__pypackages__",
    "_build",
    "buck-out",
    "build",
    "dist",
    "node_modules",
    "site-packages",
    "venv",
    "scripts/lineageos-*", # exclude the experimental lineageos scripts
]

# Same as Black.
line-length = 88
indent-width = 4
# Never enforce `E501`. line length
#exclude = ["E501"]

# Assume Python 3.8
target-version = "py38"

[tool.ruff.lint]
# Enable Pyflakes (`F`) and a subset of the pycodestyle (`E`)  codes by default.
# Unlike Flake8, Ruff doesn't enable pycodestyle warnings (`W`) or
# McCabe complexity (`C901`) by default.
select = ["E4", "E7", "E9", "F"]
ignore = []

# Allow fix for all enabled rules (when `--fix`) is provided.
fixable = ["ALL"]
unfixable = []

# Allow unused variables when underscore-prefixed.
dummy-variable-rgx = "^(_+|(_+[a-zA-Z0-9_]*[a-zA-Z0-9]+?))$"

[tool.ruff.format]
# Like Black, use double quotes for strings.
quote-style = "double"

# Like Black, indent with spaces, rather than tabs.
indent-style = "space"

# Like Black, respect magic trailing commas.
skip-magic-trailing-comma = false

# Like Black, automatically detect the appropriate line ending.
line-ending = "auto"

# Enable auto-formatting of code examples in docstrings. Markdown,
# reStructuredText code/literal blocks and doctests are all supported.
#
# This is currently disabled by default, but it is planned for this
# to be opt-out in the future.
docstring-code-format = false

# Set the line length limit used when formatting code snippets in
# docstrings.
#
# This only has an effect when the `docstring-code-format` setting is
# enabled.
docstring-code-line-length = "dynamic"<|MERGE_RESOLUTION|>--- conflicted
+++ resolved
@@ -9,11 +9,7 @@
 include = ["openandroidinstaller/bin/*", "openandroidinstaller/bin/*/*"]
 
 [tool.poetry.dependencies]
-<<<<<<< HEAD
-python = "<3.12,>=3.9"
-=======
 python = ">=3.11,<3.12"
->>>>>>> 843c56e7
 click = "^8.1.3"
 flet = "^0.7.4"
 pyinstaller = "^5.3"
